--- conflicted
+++ resolved
@@ -99,15 +99,9 @@
 
 
 class BlobAttribute(sheraf.attributes.models.InlineModelAttribute):
-<<<<<<< HEAD
-    """Stores a file on disk.
-
-    This attribute is compatible with commits and rollbacks.
-=======
     """
     This attribute stores binary files.
     It is mainly an interface that handles a :class:`~sheraf.attributes.blobs.Blob` object.
->>>>>>> c72f5ed8
     """
 
     def __init__(self, model=Blob, **kwargs):
