--- conflicted
+++ resolved
@@ -23,11 +23,7 @@
 ):
     """The ids are 64bits integers, distributed ascendently starting at 0."""
 
-<<<<<<< HEAD
-    id = IntegerAttribute(default=lambda m: len(m._table())).index(primary=True)
-=======
-    id = IntegerAttribute(default=lambda m: m.count())
->>>>>>> 9593c12d
+    id = IntegerAttribute(default=lambda m: m.count()).index(primary=True)
 
 
 class UUIDIndexedNamedAttributesModel(
