--- conflicted
+++ resolved
@@ -116,7 +116,6 @@
         database_name = (
             database_name or cls.database_name or cls._current_database_name()
         )
-<<<<<<< HEAD
         root = sheraf.Database.current_connection(database_name).root()
 
         if index_name in (None, cls.primary_key):
@@ -134,11 +133,6 @@
             return index_root[index_name]
         except KeyError:
             return index_root.setdefault(index_name, mapping())
-=======
-        _root = sheraf.Database.current_connection(database_name).root()
-        index_root = _root.setdefault(cls.table, cls.index_root_default())
-        return index_root.setdefault(cls.primary_key, cls._table_default())
->>>>>>> c1947bbc
 
     @classmethod
     def _table_default(cls):
@@ -207,16 +201,10 @@
 
     @classmethod
     def read_these(cls, *args, **kwargs):
-<<<<<<< HEAD
         """
         Read models from a collection of keys.
         If an instance id does not exist, a
         :class:`~sheraf.exceptions.ModelObjectNotFoundException` is raised.
-=======
-        """Get model instances from their identifiers. If an instance identifiers does not
-        exist, a :class:`~sheraf.exceptions.ModelObjectNotFoundException` is
-        raised.
->>>>>>> c1947bbc
 
         The function takes only one parameter which key is the index where to
         search, and which values are the index identifier.
@@ -243,7 +231,6 @@
                 "IndexedModel.read_these takes only one positionnal or named parameter"
             )
 
-<<<<<<< HEAD
         if not kwargs:
             kwargs[cls.primary_key] = args[0]
 
@@ -263,11 +250,6 @@
             return itertools.chain.from_iterable(
                 cls._read_multiple_index(key, index_name) for key in keys
             )
-=======
-        identifiers = args[0] if args else kwargs.get(cls.primary_key)
-
-        return (cls.read(identifier) for identifier in identifiers)
->>>>>>> c1947bbc
 
     @classmethod
     def create(cls, *args, **kwargs):
@@ -281,11 +263,10 @@
             )
 
         args = list(args)
-<<<<<<< HEAD
-        pk = args.pop() if args else kwargs.get(cls.primary_key)
+        indentifier = args.pop() if args else kwargs.get(cls.primary_key)
         model = super(IndexedModel, cls).create(*args, **kwargs)
         table = cls._table()
-        pk = pk or model.make_identifier()
+        indentifier = indentifier or model.make_identifier()
 
         root = sheraf.Database.current_connection(cls._current_database_name()).root()
         index_tables = root.get(cls.table)
@@ -304,21 +285,12 @@
                     stacklevel=2,
                 )
 
-        table[pk] = model._persistent
-        setattr(model, cls.primary_key, pk)
-=======
-        identifier = args.pop() if args else kwargs.get(cls.primary_key)
-        model = super(IndexedModel, cls).create(*args, **kwargs)
-        table = cls._table()
-        identifier = identifier or model.make_identifier()
-        table[identifier] = model._persistent
-        setattr(model, cls.primary_key, identifier)
->>>>>>> c1947bbc
+        table[indentifier] = model._persistent
+        setattr(model, cls.primary_key, indentifier)
         return model
 
     @classmethod
     def read(cls, *args, **kwargs):
-<<<<<<< HEAD
         """Read models in an index.
         The function takes only one parameter which key is the index where to
         search, and which value is the index identifier. If the index is
@@ -326,17 +298,12 @@
         raised.
         By default the index used is the `id` index.
 
-        :return: The model matching the key.
-=======
-        """Get a model instance from its identifier. If the model identifier is not valid, a
-        :class:`~sheraf.exceptions.ModelObjectNotFoundException` is raised.
-
         :param *args: The ``identifier`` of the model. There can be only one positionnal or
                       keyword argument.
         :param *kwargs: The ``identifier`` of the model. There can be only one positionnal or
                         keyword argument.
-        :return: The :class:`~sheraf.models.indexation.IndexedModel` matching the id.
->>>>>>> c1947bbc
+
+        :return: The model matching the key.
 
         >>> class MyModel(sheraf.Model):
         ...     table = "my_model"
@@ -365,7 +332,6 @@
                 "IndexedModel.read takes only one positionnal or named parameter"
             )
 
-<<<<<<< HEAD
         if not kwargs:
             kwargs[cls.primary_key] = args[0]
 
@@ -387,15 +353,10 @@
                     index_name
                 )
             )
-=======
-        args = list(args)
-        identifier = args.pop() if args else kwargs.get(cls.primary_key)
->>>>>>> c1947bbc
 
     @classmethod
     def _read_unique_index(cls, key, index_name=None):
         try:
-<<<<<<< HEAD
             mapping = cls._tables_getitem(key, index_name)
             model = cls._decorate(mapping)
             return model
@@ -410,13 +371,6 @@
             return (cls._decorate(mapping) for mapping in mappings)
         except (KeyError, sheraf.exceptions.ModelObjectNotFoundException):
             raise sheraf.exceptions.ModelObjectNotFoundException(cls, key, index_name)
-=======
-            mapping = cls._tables_getitem(identifier)
-            model = cls._decorate(mapping)
-            return model
-        except (KeyError, TypeError):
-            raise sheraf.exceptions.ModelObjectNotFoundException(cls, identifier)
->>>>>>> c1947bbc
 
     @classmethod
     def reset_indexes(cls, index_names=None):
