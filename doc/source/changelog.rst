--- conflicted
+++ resolved
@@ -3,20 +3,6 @@
 
 Versions follow `Semantic Versioning <https://semver.org/>`_ (<major>.<minor>.<patch>). Hopefully some day we will respect `Keep a Changelog <https://keepachangelog.com>`_ recommandations.
 
-<<<<<<< HEAD
-Roadmap
--------
-
-- Refactor the migration and check tools;
-- Deleted models check/migration;
-- Deleted attributes check/migration;
-- Fix TODO comments in the code;
-- Add a check that tests if the blob configuration is OK.
-- 100% coverage.
-- Attributes typing & Mypy.
-
-=======
->>>>>>> 84f09e59
 sheraf 0 versions
 -----------------
 
